--- conflicted
+++ resolved
@@ -22,16 +22,11 @@
 
 if __name__ == '__main__':
     parser = argparse.ArgumentParser()
-<<<<<<< HEAD
     # Adding optional argument
     
     parser.add_argument('-m', '--models-list', nargs='+', default=[], choices=["CIFAR100","INaturalist","Places", "Sun"], help = "List for models and datasets", required = True)
     parser.add_argument("-b", "--batch_size", type = int, help="Number of bathces", default = 64)
-=======
     parser.add_argument("-r", "--directory", help="Directory for home_dir", default = os.path.expanduser('~'))
-    parser.add_argument('-m', '--models-list', nargs='+', default=[], help = "List for models and datasets", required = True)
-    parser.add_argument("-b", "--batch_size", type = int, help="Number of elements in a batch", default = 64)
->>>>>>> 70a0ef52
     parser.add_argument("-t", "--number_of_memory_tokens", type = int, help="Number of memory tokens", default = 1)
     args = parser.parse_args()
 
