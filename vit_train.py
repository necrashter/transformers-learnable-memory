--- conflicted
+++ resolved
@@ -86,77 +86,8 @@
         validation_loader = DataLoader(dataset=test_dataset, batch_size=batch_size, shuffle=True)
 
         number_of_classes = 5089
-
-    else:
-        raise ValueError(f"Unknown dataset name: {dataset}")
-
-    return train_loader, validation_loader, number_of_classes
-
-
-<<<<<<< HEAD
-        if dataset == "CIFAR100":
-            # Load and preprocess the dataset
-            transform = transforms.Compose([
-                transforms.RandomResizedCrop((224)),
-                transforms.ToTensor(),
-                #transforms.Normalize(mean=[0.485, 0.456, 0.406], std=[0.229, 0.224, 0.225])
-            ])
-
-
-            # CIFAR100
-            train_dataset = datasets.CIFAR100(root=datasets_dir, train=True, transform=transform, download=True)
-            train_loader = DataLoader(dataset=train_dataset, batch_size=batch_size, shuffle=True)
-            validation_dataset = datasets.CIFAR100(root=datasets_dir, train=False, transform=transform, download=True)
-            validation_loader = DataLoader(dataset=validation_dataset, batch_size=batch_size, shuffle=False)
-            number_of_classes = 100
-
-        elif dataset == "Places":
-            transform = transforms.Compose([
-                transforms.Resize((224, 224)),
-                transforms.ToTensor(),
-                #transforms.Normalize(mean=[0.485, 0.456, 0.406], std=[0.229, 0.224, 0.225])
-            ])
-
-            try:
-                train_dataset = datasets.Places365(root=datasets_dir,small=True, split="train-standard", transform=transform, download=True)
-
-            except:
-                train_dataset = datasets.Places365(root=datasets_dir,small=True, split="train-standard", transform=transform)
-            train_loader = DataLoader(dataset=train_dataset, batch_size=batch_size, shuffle=True)
-
-            try:
-                validation_dataset = datasets.Places365(root=datasets_dir,small=True, split="val", transform=transform, download=True)
-
-            except:
-                validation_dataset = datasets.Places365(root=datasets_dir,small=True, split="val", transform=transform)
-
-            validation_loader = DataLoader(dataset=validation_dataset, batch_size=batch_size, shuffle=False)
-
-            number_of_classes = 365
-
-        elif dataset == "INaturalist":
-            transform = transforms.Compose([
-                transforms.Resize((224, 224)),
-                transforms.ToTensor(),
-                Lambda(to_rgb)
-            ])
-            try:
-                naturalist_dataset = datasets.INaturalist(root=datasets_dir, version="2017", transform=transform, download=True)
-            except:
-                naturalist_dataset = datasets.INaturalist(root=datasets_dir, version="2017", transform=transform)
-
-            # Split the dataset into training and testing subsets
-            train_size = int(0.8 * len(naturalist_dataset))
-            test_size = len(naturalist_dataset) - train_size
-            train_dataset, test_dataset = torch.utils.data.random_split(naturalist_dataset, [train_size, test_size])
-
-            # Create data loaders for the training and test subsets
-            train_loader = DataLoader(dataset=train_dataset, batch_size=batch_size, shuffle=True)
-            validation_loader = DataLoader(dataset=test_dataset, batch_size=batch_size, shuffle=True)
-
-            number_of_classes = 5089
-           
-        elif dataset == "Sun":
+        
+    elif dataset == "Sun":
             transform = transforms.Compose([
                 transforms.Resize((224, 224)),
                 transforms.ToTensor(),
@@ -177,13 +108,14 @@
             validation_loader = DataLoader(dataset=test_dataset, batch_size=batch_size, shuffle=True)
 
             number_of_classes = 397
-            
-            
-        return train_loader, validation_loader, number_of_classes
-
-# Linear warmup
-=======
->>>>>>> 70a0ef52
+
+    else:
+        raise ValueError(f"Unknown dataset name: {dataset}")
+
+    return train_loader, validation_loader, number_of_classes
+
+
+
 def warmup_linear(step):
     """
     Linear warmup.
@@ -283,16 +215,10 @@
 
 if __name__ == '__main__':
     parser = argparse.ArgumentParser()
-<<<<<<< HEAD
     # Adding optional argument
     parser.add_argument("-d", "--dataset", choices=["CIFAR100","INaturalist","Places", "Sun"], help="Dataset for training", required=True)
     
     parser.add_argument("-r", "--directory", help="Directory for home_dir", default = "/hdd/ege")
-=======
-    parser.add_argument("-d", "--dataset", choices=["CIFAR100","INaturalist","Places"], help="Dataset for training", required=True)
-    # Adding optional arguments
-    parser.add_argument("-r", "--directory", help="Directory for home_dir", default = os.path.expanduser('~'))
->>>>>>> 70a0ef52
     parser.add_argument("-e", "--epochs", type = int, help="Number of epochs", default = 20)
     parser.add_argument("-b", "--batch_size", type = int, help="Number of elements in a batch", default = 64)
     parser.add_argument("-m", "--number_of_memory_tokens", type = int, help="Number of memory tokens", default = 1)
